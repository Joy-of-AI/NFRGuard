--- conflicted
+++ resolved
@@ -166,14 +166,6 @@
 # Ingress for Anthos service account key
 register-key.json
 
-<<<<<<< HEAD
-
-# SSL
-*.crt
-*.csr
-*.key
-
-=======
 # ASM 
 install_asm* 
 extras/asm-multicluster/asm-cluster-1/* 
@@ -183,5 +175,4 @@
 .csr
 .key
 .crt
->>>>>>> ab94b998
 env